--- conflicted
+++ resolved
@@ -28,14 +28,7 @@
     - release
     - master
     - dev
-<<<<<<< HEAD
-    #- vnext
-
-cache:
-  #- '%USERPROFILE%\.nuget\packages -> **\*.csproj'
-=======
     - vnext
->>>>>>> 2f2ccc26
 
 assembly_info:
   patch: true
@@ -52,12 +45,9 @@
   - ps: $buildVer = $verParts[3] - $env:ver_offset
   - ps: $env:CERTES_ASSEMBLY_INFO_VERSION = if ($env:APPVEYOR_REPO_BRANCH -eq "release") { $env:CERTES_ASSEMBLY_VERSION } else { $env:CERTES_ASSEMBLY_VERSION + '-' + $env:APPVEYOR_REPO_BRANCH + '.' + $buildVer }
   - ps: $env:CERTES_PACKAGE_VERSION = $env:CERTES_ASSEMBLY_INFO_VERSION
-<<<<<<< HEAD
-=======
   
 install:
   - cmd: curl -O https://dist.nuget.org/win-x86-commandline/v4.3.0/nuget.exe
->>>>>>> 2f2ccc26
 
 before_build:
   - ps: New-Item build -Type directory -Force | Out-Null
