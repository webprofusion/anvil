﻿<Project Sdk="Microsoft.NET.Sdk">

  <PropertyGroup>
    <OutputType>Exe</OutputType>
    <TargetFramework>netcoreapp1.0</TargetFramework>
    <Version>1.0.0</Version>
    <Authors>Eddie Lin</Authors>
    <Company />
    <Product>CLI for Certes</Product>
    <Description>CLI for Certes</Description>
    <PackageProjectUrl>https://github.com/fszlin/certes</PackageProjectUrl>
    <PackageLicenseUrl>https://github.com/fszlin/certes/blob/master/LICENSE</PackageLicenseUrl>
    <PackageTags>Certes;letsencrypt;ACME;HTTPS;SSL;Certificate</PackageTags>
    <RepositoryType>git</RepositoryType>
    <RepositoryUrl>https://github.com/fszlin/certes</RepositoryUrl>
    <GenerateAssemblyVersionAttribute>false</GenerateAssemblyVersionAttribute>
    <GenerateAssemblyFileVersionAttribute>false</GenerateAssemblyFileVersionAttribute>
    <GenerateAssemblyInformationalVersionAttribute>false</GenerateAssemblyInformationalVersionAttribute>
    <GeneratePackageOnBuild>False</GeneratePackageOnBuild>
    <LangVersion>Latest</LangVersion>
  </PropertyGroup>

  <ItemGroup>
    <Compile Include="..\..\AssemblyInfo.Shared.cs" Link="Properties\AssemblyInfo.Shared.cs" />
  </ItemGroup>

  <ItemGroup>
<<<<<<< HEAD
    <PackageReference Include="NLog" Version="5.0.0-beta10" />
    <PackageReference Include="System.CommandLine" Version="0.1.0-e170908-3" />
=======
    <PackageReference Include="NLog" Version="5.0.0-beta11" />
    <PackageReference Include="System.CommandLine" Version="0.1.0-e170926-4" />
>>>>>>> 0d627d31
  </ItemGroup>

  <ItemGroup>
    <ProjectReference Include="..\Certes\Certes.csproj" />
  </ItemGroup>

</Project><|MERGE_RESOLUTION|>--- conflicted
+++ resolved
@@ -25,13 +25,8 @@
   </ItemGroup>
 
   <ItemGroup>
-<<<<<<< HEAD
-    <PackageReference Include="NLog" Version="5.0.0-beta10" />
-    <PackageReference Include="System.CommandLine" Version="0.1.0-e170908-3" />
-=======
     <PackageReference Include="NLog" Version="5.0.0-beta11" />
     <PackageReference Include="System.CommandLine" Version="0.1.0-e170926-4" />
->>>>>>> 0d627d31
   </ItemGroup>
 
   <ItemGroup>
