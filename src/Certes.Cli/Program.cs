﻿using System;
using System.CommandLine;
using System.IO;
using System.Threading.Tasks;
using Certes.Cli.Internal;
using Certes.Cli.Options;
using Certes.Cli.Processors;
using Newtonsoft.Json;
using Newtonsoft.Json.Converters;
using Newtonsoft.Json.Serialization;

namespace Certes.Cli
{
    public class Program
    {
        internal const string ConsoleLoggerName = "certes-cli-console-logger";
        private readonly IConsole consoleLogger;

        private JsonSerializerSettings jsonSettings;
        private Command command = Command.Undefined;
        private RegisterOptions registerOptions;
        private Formatting formatting = Formatting.None;
        private AuthorizationOptions authorizationOptions;
        private CertificateOptions certificateOptions;
        private ImportOptions importOptions;

        internal Program(IConsole consoleLogger)
        {
            this.consoleLogger = consoleLogger;
        }

        public static async Task<int> Main(string[] args)
        {
<<<<<<< HEAD
            using (var factory = new LogFactory(ConfigureConsoleLogger()))
            {
                var logger = factory.GetLogger(ConsoleLoggerName);
                var succeed = await new Program(logger).Process(args);
                return succeed ? 0 : 1;
            }
=======
            var succeed = await new Program(new DefaultConsole()).Process(args);
            return succeed ? 0 : 1;
>>>>>>> 26e5df18
        }

        public async Task<bool> Process(string[] args)
        {
            try
            {
                ArgumentSyntax.Parse(args, syntax =>
                {
                    syntax.HandleErrors = false;
                    registerOptions = DefineRegisterCommand(syntax);
                    authorizationOptions = DefineAuthorizationCommand(syntax);
                    certificateOptions = DefineCertificateCommand(syntax);
                    importOptions = DefineImportCommand(syntax);

                });
            }
            catch (ArgumentSyntaxException ex)
            {
                consoleLogger.LogError(ex, ex.Message);
            }

            jsonSettings = new JsonSerializerSettings
            {
                ContractResolver = new CamelCasePropertyNamesContractResolver(),
                NullValueHandling = NullValueHandling.Ignore
            };

            jsonSettings.Converters.Add(new StringEnumConverter());

#if DEBUG
            formatting = Formatting.Indented;
#endif
            
            try
            {
                switch (command)
                {
                    case Command.Register:
                        await ProcessCommand<RegisterCommand, RegisterOptions>(
                            new RegisterCommand(registerOptions, consoleLogger));
                        break;
                    case Command.Authorization:
                        await ProcessCommand<AuthorizationCommand, AuthorizationOptions>(
                            new AuthorizationCommand(authorizationOptions, consoleLogger));
                        break;
                    case Command.Certificate:
                        await ProcessCommand<CertificateCommand, CertificateOptions>(
                            new CertificateCommand(certificateOptions, consoleLogger));
                        break;
                    case Command.Import:
                        await ProcessCommand<ImportCommand, ImportOptions>(
                            new ImportCommand(importOptions, consoleLogger));
                        break;
                }

                return true;
            }
            catch (AggregateException ex)
            {
                foreach (var err in ex.InnerExceptions)
                {
                    consoleLogger.LogError(err, err.Message);
                }
            }
            catch (Exception ex)
            {
                consoleLogger.LogError(ex, ex.Message);
            }

            return false;
        }

        private ImportOptions DefineImportCommand(ArgumentSyntax syntax)
        {
            var options = new ImportOptions();
            syntax.DefineCommand("import", ref command, Command.Import, "Import ACME account");

            syntax.DefineOption("key-file", ref options.KeyFile, "The path to the account key.");

            DefineCommonOptions(options, syntax);

            return options;
        }

        private CertificateOptions DefineCertificateCommand(ArgumentSyntax syntax)
        {
            var options = new CertificateOptions();
            syntax.DefineCommand("cert", ref command, Command.Certificate, "Authorization");

            syntax.DefineOption("n|name", ref options.Name, "Friendly name of the cert.");

            syntax.DefineOption("dn|distinguished-name", ref options.DistinguishedName, $"The distinguished name of the cert.");
            syntax.DefineOptionList("v|value", ref options.Values, $"The distinguished name of the cert.");
            syntax.DefineOption("value-path", ref options.ValuesFile, $"The subject alt names.");

            syntax.DefineOption("cer|export-cer", ref options.ExportCer, "Path to export PEM cer.");
            syntax.DefineOption("export-key", ref options.ExportKey, "Path to export PEM key.");
            syntax.DefineOption("pfx|export-pfx", ref options.ExportPfx, "Path to export pfx.");
            syntax.DefineOption("revoke", ref options.RevokeCer, "Revoke certificate.");
            syntax.DefineOption("pw|password", ref options.Password, "Password for the pfx.");
            syntax.DefineOption("full-chain-off", ref options.NoChain, "Skip full cert chain.");

            DefineCommonOptions(options, syntax);

            return options;
        }

        private AuthorizationOptions DefineAuthorizationCommand(ArgumentSyntax syntax)
        {
            var options = new AuthorizationOptions();
            syntax.DefineCommand("authz", ref command, Command.Authorization, "Perform identifier authorization.");

            syntax.DefineOption("t|type", ref options.Type, "Type of authorization challenge to process. (default: None)");
            syntax.DefineOptionList("v|value", ref options.Values, $"One or more names for authorization.");

            syntax.DefineOption("value-path", ref options.ValuesFile, $"The path of file contains one or more names for authorization.");
            syntax.DefineOption("complete-authz", ref options.Complete, $"Complete authz.");
            syntax.DefineOption("k|key-authz", ref options.KeyAuthentication, $"Print key authz.");
            syntax.DefineOption("r|refresh", ref options.Refresh, $"Print key authz.");

            DefineCommonOptions(options, syntax);

            return options;
        }

        private RegisterOptions DefineRegisterCommand(ArgumentSyntax syntax)
        {
            var options = new RegisterOptions();
            syntax.DefineCommand("register", ref command, Command.Register, "Create a new registration.");

            syntax.DefineOption("m|email", ref options.Email, "Email used for registration and recovery contact. (default: None)");
            syntax.DefineOption("register-unsafely-without-email", ref options.NoEmail, "Create registration without email.");
            syntax.DefineOption("agree-tos", ref options.AgreeTos, $"Agree to the ACME Subscriber Agreement (default: {options.AgreeTos})");
            syntax.DefineOption("update-registration", ref options.Update, $"With the register verb, indicates that details associated with an existing registration, such as the e-mail address, should be updated, rather than registering a new account. (default: None)");
            syntax.DefineOption("thumbprint", ref options.Thumbprint, $"Print thumbprint of the account.");
            
            DefineCommonOptions(options, syntax);

            return options;
        }

        private T DefineCommonOptions<T>(T options, ArgumentSyntax syntax)
            where T: OptionsBase
        {
            syntax.DefineOption("server", ref options.Server, s => new Uri(s), $"ACME Directory Resource URI. (default: {options.Server})");
            syntax.DefineOption("p|path", ref options.Path, $"File path used to load/save the registration. (default: {options.Path})");
            syntax.DefineOption("f|force", ref options.Force, $"If registering new account, overwrite the existing configuration if needed.");

            return options;
        }

        private async Task ProcessCommand<TCommand, TOptions>(TCommand command)
            where TCommand : CommandBase<TOptions>
            where TOptions : OptionsBase
        {
            var options = command.Options;
            var context = await Load<AcmeContext>(options.Path);
            context = await command.Process(context);
            await Save(options.Path, context);
        }

        private async Task<T> Load<T>(string path)
        {
            if (!File.Exists(path))
            {
                return default;
            }

            var json = await FileUtil.ReadAllText(path);
            return JsonConvert.DeserializeObject<T>(json, jsonSettings);
        }

        private async Task Save(string outputPath, object data)
        {
            var json = JsonConvert.SerializeObject(data, formatting, jsonSettings);
            var dir = new DirectoryInfo(Path.GetDirectoryName(outputPath));
            if (!dir.Exists)
            {
                dir.Create();
            };

            using (var output = File.Create(outputPath))
            {
                using (var streamWriter = new StreamWriter(output))
                {
                    await streamWriter.WriteAsync(json);
                }
            }

        }
    }
}<|MERGE_RESOLUTION|>--- conflicted
+++ resolved
@@ -31,17 +31,8 @@
 
         public static async Task<int> Main(string[] args)
         {
-<<<<<<< HEAD
-            using (var factory = new LogFactory(ConfigureConsoleLogger()))
-            {
-                var logger = factory.GetLogger(ConsoleLoggerName);
-                var succeed = await new Program(logger).Process(args);
-                return succeed ? 0 : 1;
-            }
-=======
             var succeed = await new Program(new DefaultConsole()).Process(args);
             return succeed ? 0 : 1;
->>>>>>> 26e5df18
         }
 
         public async Task<bool> Process(string[] args)
